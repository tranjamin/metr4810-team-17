--- conflicted
+++ resolved
@@ -15,11 +15,8 @@
 #include "wifi.h"
 #include "rgb.h"
 #include "digitalio.h"
-<<<<<<< HEAD
+#include "watchdog.h"
 #include "adc.h"
-=======
-#include "watchdog.h"
->>>>>>> 74a4cb68
 
 void main() {
     // set up all hardware
@@ -35,11 +32,8 @@
     vWifiInit();
     vRGBInit();
     vDigitalIOInit();
-<<<<<<< HEAD
+    vWatchdogInit();
     vADCInit();
-=======
-    vWatchdogInit();
->>>>>>> 74a4cb68
 
     // store references to each task for diagnostics
     TaskHandle_t xControllerHandle;
@@ -54,11 +48,8 @@
     TaskHandle_t xWifiHandle;
     TaskHandle_t xRGBHandle;
     TaskHandle_t xDigitalIOHandle;
-<<<<<<< HEAD
+    TaskHandle_t xWatchdogHandle;
     TaskHandle_t xADCHandle;
-=======
-    TaskHandle_t xWatchdogHandle;
->>>>>>> 74a4cb68
 
     // create all tasks
     // xTaskCreate(vControllerTask, CONTROLLER_TASK_NAME, CONTROLLER_TASK_STACK_SIZE, NULL, CONTROLLER_TASK_PRIORITY, &xControllerHandle);
@@ -73,11 +64,8 @@
     xTaskCreate(vWifiTask, WIFI_TASK_NAME, WIFI_TASK_STACK_SIZE, NULL, WIFI_TASK_PRIORITY, &xWifiHandle);
     xTaskCreate(vRGBTask, RGB_TASK_NAME, RGB_TASK_STACK_SIZE, NULL, RGB_TASK_PRIORITY, &xRGBHandle);
     // xTaskCreate(vDigitalIOTask, DIGITALIO_TASK_NAME, DIGITALIO_TASK_STACK_SIZE, NULL, DIGITALIO_TASK_PRIORITY, &xDigitalIOHandle);
-<<<<<<< HEAD
+    xTaskCreate(vWatchdogTask, WATCHDOG_TASK_NAME, WATCHDOG_TASK_STACK_SIZE, NULL, WATCHDOG_TASK_PRIORITY, &xWatchdogHandle);
     xTaskCreate(vADCInit, ADC_TASK_NAME, ADC_TASK_STACK_SIZE, NULL, ADC_TASK_PRIORITY, &xADCHandle);
-=======
-    xTaskCreate(vWatchdogTask, WATCHDOG_TASK_NAME, WATCHDOG_TASK_STACK_SIZE, NULL, WATCHDOG_TASK_PRIORITY, &xWatchdogHandle);
->>>>>>> 74a4cb68
 
     // set core affinities
     vTaskCoreAffinitySet(xControllerHandle, (UBaseType_t) CONTROLLER_TASK_COREMASK);
@@ -92,11 +80,8 @@
     vTaskCoreAffinitySet(xWifiHandle, (UBaseType_t) WIFI_TASK_COREMASK);
     vTaskCoreAffinitySet(xRGBHandle, (UBaseType_t) RGB_TASK_COREMASK);
     // vTaskCoreAffinitySet(xDigitalIOHandle, (UBaseType_t) DIGITALIO_TASK_COREMASK);
-<<<<<<< HEAD
+    vTaskCoreAffinitySet(xWatchdogHandle, (UBaseType_t) WATCHDOG_TASK_COREMASK);
     vTaskCoreAffinitySet(xADCHandle, (UBaseType_t) ADC_TASK_COREMASK);
-=======
-    vTaskCoreAffinitySet(xWatchdogHandle, (UBaseType_t) WATCHDOG_TASK_COREMASK);
->>>>>>> 74a4cb68
 
     // start the scheduling of tasks
     vTaskStartScheduler();
