--- conflicted
+++ resolved
@@ -27,11 +27,8 @@
     wifi.c
     rgb.c
     digitalio.c
-<<<<<<< HEAD
+    watchdog.c
     adc.c
-=======
-    watchdog.c
->>>>>>> 74a4cb68
 
     dhcpserver/dhcpserver.c
     ../FreeRTOS-Kernel/portable/MemMang/heap_4.c
@@ -51,11 +48,8 @@
     pico_stdlib
     pico_time
     hardware_pwm
-<<<<<<< HEAD
+    hardware_watchdog
     hardware_adc
-=======
-    hardware_watchdog
->>>>>>> 74a4cb68
     FreeRTOS-Kernel 
     FreeRTOS-Kernel-Heap4
     # pico_cyw43_arch_lwip_poll
